--- conflicted
+++ resolved
@@ -181,7 +181,7 @@
     return xyxy
 
 
-<<<<<<< HEAD
+
 def _xyxy_to_points(bounding_boxes: torch.Tensor) -> torch.Tensor:
     return bounding_boxes[:, [[0, 1], [2, 1], [2, 3], [0, 3]]]
 
@@ -202,7 +202,8 @@
         inplace=False,
     )
     return tv_tensors.KeyPoints(_xyxy_to_points(bbox), canvas_size=bounding_boxes.canvas_size)
-=======
+
+
 def _cxcywhr_to_xywhr(cxcywhr: torch.Tensor, inplace: bool) -> torch.Tensor:
     if not inplace:
         cxcywhr = cxcywhr.clone()
@@ -296,7 +297,6 @@
         BoundingBoxFormat.CXCYWHR.value,
         BoundingBoxFormat.XYXYXYXY.value,
     ]
->>>>>>> dcd1e421
 
 
 def _convert_bounding_box_format(
