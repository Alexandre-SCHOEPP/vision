import math
from typing import Any, Callable, cast, Optional, Union

import PIL.Image
import torch

from torch.utils._pytree import tree_flatten, tree_unflatten, TreeSpec
from torchvision import transforms as _transforms, tv_tensors
from torchvision.transforms import _functional_tensor as _FT
from torchvision.transforms.v2 import AutoAugmentPolicy, functional as F, InterpolationMode, Transform
from torchvision.transforms.v2.functional._geometry import _check_interpolation
from torchvision.transforms.v2.functional._meta import get_size
from torchvision.transforms.v2.functional._utils import _FillType, _FillTypeJIT

from ._utils import _get_fill, _setup_fill_arg, check_type, is_pure_tensor


ImageOrVideo = Union[torch.Tensor, PIL.Image.Image, tv_tensors.Image, tv_tensors.Video]


class _AutoAugmentBase(Transform):
    def __init__(
        self,
        *,
        interpolation: Union[InterpolationMode, int] = InterpolationMode.NEAREST,
        fill: Union[_FillType, dict[Union[type, str], _FillType]] = None,
    ) -> None:
        super().__init__()
        self.interpolation = _check_interpolation(interpolation)
        self.fill = fill
        self._fill = _setup_fill_arg(fill)

    def _extract_params_for_v1_transform(self) -> dict[str, Any]:
        params = super()._extract_params_for_v1_transform()

        if isinstance(params["fill"], dict):
            raise ValueError(f"{type(self).__name__}() can not be scripted for when `fill` is a dictionary.")

        return params

    def _get_random_item(self, dct: dict[str, tuple[Callable, bool]]) -> tuple[str, tuple[Callable, bool]]:
        keys = tuple(dct.keys())
        key = keys[int(torch.randint(len(keys), ()))]
        return key, dct[key]

    def _flatten_and_extract_image_or_video(
        self,
        inputs: Any,
<<<<<<< HEAD
        unsupported_types: Tuple[Type, ...] = (tv_tensors.BoundingBoxes, tv_tensors.Mask, tv_tensors.KeyPoints),
    ) -> Tuple[Tuple[List[Any], TreeSpec, int], ImageOrVideo]:
=======
        unsupported_types: tuple[type, ...] = (tv_tensors.BoundingBoxes, tv_tensors.Mask),
    ) -> tuple[tuple[list[Any], TreeSpec, int], ImageOrVideo]:
>>>>>>> 5f03dc52
        flat_inputs, spec = tree_flatten(inputs if len(inputs) > 1 else inputs[0])
        needs_transform_list = self._needs_transform_list(flat_inputs)

        image_or_videos = []
        for idx, (inpt, needs_transform) in enumerate(zip(flat_inputs, needs_transform_list)):
            if needs_transform and check_type(
                inpt,
                (
                    tv_tensors.Image,
                    PIL.Image.Image,
                    is_pure_tensor,
                    tv_tensors.Video,
                ),
            ):
                image_or_videos.append((idx, inpt))
            elif isinstance(inpt, unsupported_types):
                raise TypeError(f"Inputs of type {type(inpt).__name__} are not supported by {type(self).__name__}()")

        if not image_or_videos:
            raise TypeError("Found no image in the sample.")
        if len(image_or_videos) > 1:
            raise TypeError(
                f"Auto augment transformations are only properly defined for a single image or video, "
                f"but found {len(image_or_videos)}."
            )

        idx, image_or_video = image_or_videos[0]
        return (flat_inputs, spec, idx), image_or_video

    def _unflatten_and_insert_image_or_video(
        self,
        flat_inputs_with_spec: tuple[list[Any], TreeSpec, int],
        image_or_video: ImageOrVideo,
    ) -> Any:
        flat_inputs, spec, idx = flat_inputs_with_spec
        flat_inputs[idx] = image_or_video
        return tree_unflatten(flat_inputs, spec)

    def _apply_image_or_video_transform(
        self,
        image: ImageOrVideo,
        transform_id: str,
        magnitude: float,
        interpolation: Union[InterpolationMode, int],
        fill: dict[Union[type, str], _FillTypeJIT],
    ) -> ImageOrVideo:
        # Note: this cast is wrong and is only here to make mypy happy (it disagrees with torchscript)
        image = cast(torch.Tensor, image)
        fill_ = _get_fill(fill, type(image))

        if transform_id == "Identity":
            return image
        elif transform_id == "ShearX":
            # magnitude should be arctan(magnitude)
            # official autoaug: (1, level, 0, 0, 1, 0)
            # https://github.com/tensorflow/models/blob/dd02069717128186b88afa8d857ce57d17957f03/research/autoaugment/augmentation_transforms.py#L290
            # compared to
            # torchvision:      (1, tan(level), 0, 0, 1, 0)
            # https://github.com/pytorch/vision/blob/0c2373d0bba3499e95776e7936e207d8a1676e65/torchvision/transforms/functional.py#L976
            return F.affine(
                image,
                angle=0.0,
                translate=[0, 0],
                scale=1.0,
                shear=[math.degrees(math.atan(magnitude)), 0.0],
                interpolation=interpolation,
                fill=fill_,
                center=[0, 0],
            )
        elif transform_id == "ShearY":
            # magnitude should be arctan(magnitude)
            # See above
            return F.affine(
                image,
                angle=0.0,
                translate=[0, 0],
                scale=1.0,
                shear=[0.0, math.degrees(math.atan(magnitude))],
                interpolation=interpolation,
                fill=fill_,
                center=[0, 0],
            )
        elif transform_id == "TranslateX":
            return F.affine(
                image,
                angle=0.0,
                translate=[int(magnitude), 0],
                scale=1.0,
                interpolation=interpolation,
                shear=[0.0, 0.0],
                fill=fill_,
            )
        elif transform_id == "TranslateY":
            return F.affine(
                image,
                angle=0.0,
                translate=[0, int(magnitude)],
                scale=1.0,
                interpolation=interpolation,
                shear=[0.0, 0.0],
                fill=fill_,
            )
        elif transform_id == "Rotate":
            return F.rotate(image, angle=magnitude, interpolation=interpolation, fill=fill_)
        elif transform_id == "Brightness":
            return F.adjust_brightness(image, brightness_factor=1.0 + magnitude)
        elif transform_id == "Color":
            return F.adjust_saturation(image, saturation_factor=1.0 + magnitude)
        elif transform_id == "Contrast":
            return F.adjust_contrast(image, contrast_factor=1.0 + magnitude)
        elif transform_id == "Sharpness":
            return F.adjust_sharpness(image, sharpness_factor=1.0 + magnitude)
        elif transform_id == "Posterize":
            return F.posterize(image, bits=int(magnitude))
        elif transform_id == "Solarize":
            bound = _FT._max_value(image.dtype) if isinstance(image, torch.Tensor) else 255.0
            return F.solarize(image, threshold=bound * magnitude)
        elif transform_id == "AutoContrast":
            return F.autocontrast(image)
        elif transform_id == "Equalize":
            return F.equalize(image)
        elif transform_id == "Invert":
            return F.invert(image)
        else:
            raise ValueError(f"No transform available for {transform_id}")


class AutoAugment(_AutoAugmentBase):
    r"""AutoAugment data augmentation method based on
    `"AutoAugment: Learning Augmentation Strategies from Data" <https://arxiv.org/pdf/1805.09501.pdf>`_.

    This transformation works on images and videos only.

    If the input is :class:`torch.Tensor`, it should be of type ``torch.uint8``, and it is expected
    to have [..., 1 or 3, H, W] shape, where ... means an arbitrary number of leading dimensions.
    If img is PIL Image, it is expected to be in mode "L" or "RGB".

    Args:
        policy (AutoAugmentPolicy, optional): Desired policy enum defined by
            :class:`torchvision.transforms.autoaugment.AutoAugmentPolicy`. Default is ``AutoAugmentPolicy.IMAGENET``.
        interpolation (InterpolationMode, optional): Desired interpolation enum defined by
            :class:`torchvision.transforms.InterpolationMode`. Default is ``InterpolationMode.NEAREST``.
            If input is Tensor, only ``InterpolationMode.NEAREST``, ``InterpolationMode.BILINEAR`` are supported.
        fill (sequence or number, optional): Pixel fill value for the area outside the transformed
            image. If given a number, the value is used for all bands respectively.
    """

    _v1_transform_cls = _transforms.AutoAugment

    _AUGMENTATION_SPACE = {
        "ShearX": (lambda num_bins, height, width: torch.linspace(0.0, 0.3, num_bins), True),
        "ShearY": (lambda num_bins, height, width: torch.linspace(0.0, 0.3, num_bins), True),
        "TranslateX": (
            lambda num_bins, height, width: torch.linspace(0.0, 150.0 / 331.0 * width, num_bins),
            True,
        ),
        "TranslateY": (
            lambda num_bins, height, width: torch.linspace(0.0, 150.0 / 331.0 * height, num_bins),
            True,
        ),
        "Rotate": (lambda num_bins, height, width: torch.linspace(0.0, 30.0, num_bins), True),
        "Brightness": (lambda num_bins, height, width: torch.linspace(0.0, 0.9, num_bins), True),
        "Color": (lambda num_bins, height, width: torch.linspace(0.0, 0.9, num_bins), True),
        "Contrast": (lambda num_bins, height, width: torch.linspace(0.0, 0.9, num_bins), True),
        "Sharpness": (lambda num_bins, height, width: torch.linspace(0.0, 0.9, num_bins), True),
        "Posterize": (
            lambda num_bins, height, width: (8 - (torch.arange(num_bins) / ((num_bins - 1) / 4))).round().int(),
            False,
        ),
        "Solarize": (lambda num_bins, height, width: torch.linspace(1.0, 0.0, num_bins), False),
        "AutoContrast": (lambda num_bins, height, width: None, False),
        "Equalize": (lambda num_bins, height, width: None, False),
        "Invert": (lambda num_bins, height, width: None, False),
    }

    def __init__(
        self,
        policy: AutoAugmentPolicy = AutoAugmentPolicy.IMAGENET,
        interpolation: Union[InterpolationMode, int] = InterpolationMode.NEAREST,
        fill: Union[_FillType, dict[Union[type, str], _FillType]] = None,
    ) -> None:
        super().__init__(interpolation=interpolation, fill=fill)
        self.policy = policy
        self._policies = self._get_policies(policy)

    def _get_policies(
        self, policy: AutoAugmentPolicy
    ) -> list[tuple[tuple[str, float, Optional[int]], tuple[str, float, Optional[int]]]]:
        if policy == AutoAugmentPolicy.IMAGENET:
            return [
                (("Posterize", 0.4, 8), ("Rotate", 0.6, 9)),
                (("Solarize", 0.6, 5), ("AutoContrast", 0.6, None)),
                (("Equalize", 0.8, None), ("Equalize", 0.6, None)),
                (("Posterize", 0.6, 7), ("Posterize", 0.6, 6)),
                (("Equalize", 0.4, None), ("Solarize", 0.2, 4)),
                (("Equalize", 0.4, None), ("Rotate", 0.8, 8)),
                (("Solarize", 0.6, 3), ("Equalize", 0.6, None)),
                (("Posterize", 0.8, 5), ("Equalize", 1.0, None)),
                (("Rotate", 0.2, 3), ("Solarize", 0.6, 8)),
                (("Equalize", 0.6, None), ("Posterize", 0.4, 6)),
                (("Rotate", 0.8, 8), ("Color", 0.4, 0)),
                (("Rotate", 0.4, 9), ("Equalize", 0.6, None)),
                (("Equalize", 0.0, None), ("Equalize", 0.8, None)),
                (("Invert", 0.6, None), ("Equalize", 1.0, None)),
                (("Color", 0.6, 4), ("Contrast", 1.0, 8)),
                (("Rotate", 0.8, 8), ("Color", 1.0, 2)),
                (("Color", 0.8, 8), ("Solarize", 0.8, 7)),
                (("Sharpness", 0.4, 7), ("Invert", 0.6, None)),
                (("ShearX", 0.6, 5), ("Equalize", 1.0, None)),
                (("Color", 0.4, 0), ("Equalize", 0.6, None)),
                (("Equalize", 0.4, None), ("Solarize", 0.2, 4)),
                (("Solarize", 0.6, 5), ("AutoContrast", 0.6, None)),
                (("Invert", 0.6, None), ("Equalize", 1.0, None)),
                (("Color", 0.6, 4), ("Contrast", 1.0, 8)),
                (("Equalize", 0.8, None), ("Equalize", 0.6, None)),
            ]
        elif policy == AutoAugmentPolicy.CIFAR10:
            return [
                (("Invert", 0.1, None), ("Contrast", 0.2, 6)),
                (("Rotate", 0.7, 2), ("TranslateX", 0.3, 9)),
                (("Sharpness", 0.8, 1), ("Sharpness", 0.9, 3)),
                (("ShearY", 0.5, 8), ("TranslateY", 0.7, 9)),
                (("AutoContrast", 0.5, None), ("Equalize", 0.9, None)),
                (("ShearY", 0.2, 7), ("Posterize", 0.3, 7)),
                (("Color", 0.4, 3), ("Brightness", 0.6, 7)),
                (("Sharpness", 0.3, 9), ("Brightness", 0.7, 9)),
                (("Equalize", 0.6, None), ("Equalize", 0.5, None)),
                (("Contrast", 0.6, 7), ("Sharpness", 0.6, 5)),
                (("Color", 0.7, 7), ("TranslateX", 0.5, 8)),
                (("Equalize", 0.3, None), ("AutoContrast", 0.4, None)),
                (("TranslateY", 0.4, 3), ("Sharpness", 0.2, 6)),
                (("Brightness", 0.9, 6), ("Color", 0.2, 8)),
                (("Solarize", 0.5, 2), ("Invert", 0.0, None)),
                (("Equalize", 0.2, None), ("AutoContrast", 0.6, None)),
                (("Equalize", 0.2, None), ("Equalize", 0.6, None)),
                (("Color", 0.9, 9), ("Equalize", 0.6, None)),
                (("AutoContrast", 0.8, None), ("Solarize", 0.2, 8)),
                (("Brightness", 0.1, 3), ("Color", 0.7, 0)),
                (("Solarize", 0.4, 5), ("AutoContrast", 0.9, None)),
                (("TranslateY", 0.9, 9), ("TranslateY", 0.7, 9)),
                (("AutoContrast", 0.9, None), ("Solarize", 0.8, 3)),
                (("Equalize", 0.8, None), ("Invert", 0.1, None)),
                (("TranslateY", 0.7, 9), ("AutoContrast", 0.9, None)),
            ]
        elif policy == AutoAugmentPolicy.SVHN:
            return [
                (("ShearX", 0.9, 4), ("Invert", 0.2, None)),
                (("ShearY", 0.9, 8), ("Invert", 0.7, None)),
                (("Equalize", 0.6, None), ("Solarize", 0.6, 6)),
                (("Invert", 0.9, None), ("Equalize", 0.6, None)),
                (("Equalize", 0.6, None), ("Rotate", 0.9, 3)),
                (("ShearX", 0.9, 4), ("AutoContrast", 0.8, None)),
                (("ShearY", 0.9, 8), ("Invert", 0.4, None)),
                (("ShearY", 0.9, 5), ("Solarize", 0.2, 6)),
                (("Invert", 0.9, None), ("AutoContrast", 0.8, None)),
                (("Equalize", 0.6, None), ("Rotate", 0.9, 3)),
                (("ShearX", 0.9, 4), ("Solarize", 0.3, 3)),
                (("ShearY", 0.8, 8), ("Invert", 0.7, None)),
                (("Equalize", 0.9, None), ("TranslateY", 0.6, 6)),
                (("Invert", 0.9, None), ("Equalize", 0.6, None)),
                (("Contrast", 0.3, 3), ("Rotate", 0.8, 4)),
                (("Invert", 0.8, None), ("TranslateY", 0.0, 2)),
                (("ShearY", 0.7, 6), ("Solarize", 0.4, 8)),
                (("Invert", 0.6, None), ("Rotate", 0.8, 4)),
                (("ShearY", 0.3, 7), ("TranslateX", 0.9, 3)),
                (("ShearX", 0.1, 6), ("Invert", 0.6, None)),
                (("Solarize", 0.7, 2), ("TranslateY", 0.6, 7)),
                (("ShearY", 0.8, 4), ("Invert", 0.8, None)),
                (("ShearX", 0.7, 9), ("TranslateY", 0.8, 3)),
                (("ShearY", 0.8, 5), ("AutoContrast", 0.7, None)),
                (("ShearX", 0.7, 2), ("Invert", 0.1, None)),
            ]
        else:
            raise ValueError(f"The provided policy {policy} is not recognized.")

    def forward(self, *inputs: Any) -> Any:
        flat_inputs_with_spec, image_or_video = self._flatten_and_extract_image_or_video(inputs)
        height, width = get_size(image_or_video)  # type: ignore[arg-type]

        policy = self._policies[int(torch.randint(len(self._policies), ()))]

        for transform_id, probability, magnitude_idx in policy:
            if not torch.rand(()) <= probability:
                continue

            magnitudes_fn, signed = self._AUGMENTATION_SPACE[transform_id]

            magnitudes = magnitudes_fn(10, height, width)
            if magnitudes is not None:
                magnitude = float(magnitudes[magnitude_idx])
                if signed and torch.rand(()) <= 0.5:
                    magnitude *= -1
            else:
                magnitude = 0.0

            image_or_video = self._apply_image_or_video_transform(
                image_or_video, transform_id, magnitude, interpolation=self.interpolation, fill=self._fill
            )

        return self._unflatten_and_insert_image_or_video(flat_inputs_with_spec, image_or_video)


class RandAugment(_AutoAugmentBase):
    r"""RandAugment data augmentation method based on
    `"RandAugment: Practical automated data augmentation with a reduced search space"
    <https://arxiv.org/abs/1909.13719>`_.

    This transformation works on images and videos only.

    If the input is :class:`torch.Tensor`, it should be of type ``torch.uint8``, and it is expected
    to have [..., 1 or 3, H, W] shape, where ... means an arbitrary number of leading dimensions.
    If img is PIL Image, it is expected to be in mode "L" or "RGB".

    Args:
        num_ops (int, optional): Number of augmentation transformations to apply sequentially,
            must be non-negative integer. Default: 2.
        magnitude (int, optional): Magnitude for all the transformations.
        num_magnitude_bins (int, optional): The number of different magnitude values.
        interpolation (InterpolationMode, optional): Desired interpolation enum defined by
            :class:`torchvision.transforms.InterpolationMode`. Default is ``InterpolationMode.NEAREST``.
            If input is Tensor, only ``InterpolationMode.NEAREST``, ``InterpolationMode.BILINEAR`` are supported.
        fill (sequence or number, optional): Pixel fill value for the area outside the transformed
            image. If given a number, the value is used for all bands respectively.
    """

    _v1_transform_cls = _transforms.RandAugment
    _AUGMENTATION_SPACE = {
        "Identity": (lambda num_bins, height, width: None, False),
        "ShearX": (lambda num_bins, height, width: torch.linspace(0.0, 0.3, num_bins), True),
        "ShearY": (lambda num_bins, height, width: torch.linspace(0.0, 0.3, num_bins), True),
        "TranslateX": (
            lambda num_bins, height, width: torch.linspace(0.0, 150.0 / 331.0 * width, num_bins),
            True,
        ),
        "TranslateY": (
            lambda num_bins, height, width: torch.linspace(0.0, 150.0 / 331.0 * height, num_bins),
            True,
        ),
        "Rotate": (lambda num_bins, height, width: torch.linspace(0.0, 30.0, num_bins), True),
        "Brightness": (lambda num_bins, height, width: torch.linspace(0.0, 0.9, num_bins), True),
        "Color": (lambda num_bins, height, width: torch.linspace(0.0, 0.9, num_bins), True),
        "Contrast": (lambda num_bins, height, width: torch.linspace(0.0, 0.9, num_bins), True),
        "Sharpness": (lambda num_bins, height, width: torch.linspace(0.0, 0.9, num_bins), True),
        "Posterize": (
            lambda num_bins, height, width: (8 - (torch.arange(num_bins) / ((num_bins - 1) / 4))).round().int(),
            False,
        ),
        "Solarize": (lambda num_bins, height, width: torch.linspace(1.0, 0.0, num_bins), False),
        "AutoContrast": (lambda num_bins, height, width: None, False),
        "Equalize": (lambda num_bins, height, width: None, False),
    }

    def __init__(
        self,
        num_ops: int = 2,
        magnitude: int = 9,
        num_magnitude_bins: int = 31,
        interpolation: Union[InterpolationMode, int] = InterpolationMode.NEAREST,
        fill: Union[_FillType, dict[Union[type, str], _FillType]] = None,
    ) -> None:
        super().__init__(interpolation=interpolation, fill=fill)
        if not isinstance(num_ops, int) or (num_ops < 0):
            raise ValueError(f"num_ops should be a non-negative integer, but got {num_ops} instead.")
        self.num_ops = num_ops
        self.magnitude = magnitude
        self.num_magnitude_bins = num_magnitude_bins

    def forward(self, *inputs: Any) -> Any:
        flat_inputs_with_spec, image_or_video = self._flatten_and_extract_image_or_video(inputs)
        height, width = get_size(image_or_video)  # type: ignore[arg-type]

        for _ in range(self.num_ops):
            transform_id, (magnitudes_fn, signed) = self._get_random_item(self._AUGMENTATION_SPACE)
            magnitudes = magnitudes_fn(self.num_magnitude_bins, height, width)
            if magnitudes is not None:
                magnitude = float(magnitudes[self.magnitude])
                if signed and torch.rand(()) <= 0.5:
                    magnitude *= -1
            else:
                magnitude = 0.0
            image_or_video = self._apply_image_or_video_transform(
                image_or_video, transform_id, magnitude, interpolation=self.interpolation, fill=self._fill
            )

        return self._unflatten_and_insert_image_or_video(flat_inputs_with_spec, image_or_video)


class TrivialAugmentWide(_AutoAugmentBase):
    r"""Dataset-independent data-augmentation with TrivialAugment Wide, as described in
    `"TrivialAugment: Tuning-free Yet State-of-the-Art Data Augmentation" <https://arxiv.org/abs/2103.10158>`_.

    This transformation works on images and videos only.

    If the input is :class:`torch.Tensor`, it should be of type ``torch.uint8``, and it is expected
    to have [..., 1 or 3, H, W] shape, where ... means an arbitrary number of leading dimensions.
    If img is PIL Image, it is expected to be in mode "L" or "RGB".

    Args:
        num_magnitude_bins (int, optional): The number of different magnitude values.
        interpolation (InterpolationMode, optional): Desired interpolation enum defined by
            :class:`torchvision.transforms.InterpolationMode`. Default is ``InterpolationMode.NEAREST``.
            If input is Tensor, only ``InterpolationMode.NEAREST``, ``InterpolationMode.BILINEAR`` are supported.
        fill (sequence or number, optional): Pixel fill value for the area outside the transformed
            image. If given a number, the value is used for all bands respectively.
    """

    _v1_transform_cls = _transforms.TrivialAugmentWide
    _AUGMENTATION_SPACE = {
        "Identity": (lambda num_bins, height, width: None, False),
        "ShearX": (lambda num_bins, height, width: torch.linspace(0.0, 0.99, num_bins), True),
        "ShearY": (lambda num_bins, height, width: torch.linspace(0.0, 0.99, num_bins), True),
        "TranslateX": (lambda num_bins, height, width: torch.linspace(0.0, 32.0, num_bins), True),
        "TranslateY": (lambda num_bins, height, width: torch.linspace(0.0, 32.0, num_bins), True),
        "Rotate": (lambda num_bins, height, width: torch.linspace(0.0, 135.0, num_bins), True),
        "Brightness": (lambda num_bins, height, width: torch.linspace(0.0, 0.99, num_bins), True),
        "Color": (lambda num_bins, height, width: torch.linspace(0.0, 0.99, num_bins), True),
        "Contrast": (lambda num_bins, height, width: torch.linspace(0.0, 0.99, num_bins), True),
        "Sharpness": (lambda num_bins, height, width: torch.linspace(0.0, 0.99, num_bins), True),
        "Posterize": (
            lambda num_bins, height, width: (8 - (torch.arange(num_bins) / ((num_bins - 1) / 6))).round().int(),
            False,
        ),
        "Solarize": (lambda num_bins, height, width: torch.linspace(1.0, 0.0, num_bins), False),
        "AutoContrast": (lambda num_bins, height, width: None, False),
        "Equalize": (lambda num_bins, height, width: None, False),
    }

    def __init__(
        self,
        num_magnitude_bins: int = 31,
        interpolation: Union[InterpolationMode, int] = InterpolationMode.NEAREST,
        fill: Union[_FillType, dict[Union[type, str], _FillType]] = None,
    ):
        super().__init__(interpolation=interpolation, fill=fill)
        self.num_magnitude_bins = num_magnitude_bins

    def forward(self, *inputs: Any) -> Any:
        flat_inputs_with_spec, image_or_video = self._flatten_and_extract_image_or_video(inputs)
        height, width = get_size(image_or_video)  # type: ignore[arg-type]

        transform_id, (magnitudes_fn, signed) = self._get_random_item(self._AUGMENTATION_SPACE)

        magnitudes = magnitudes_fn(self.num_magnitude_bins, height, width)
        if magnitudes is not None:
            magnitude = float(magnitudes[int(torch.randint(self.num_magnitude_bins, ()))])
            if signed and torch.rand(()) <= 0.5:
                magnitude *= -1
        else:
            magnitude = 0.0

        image_or_video = self._apply_image_or_video_transform(
            image_or_video, transform_id, magnitude, interpolation=self.interpolation, fill=self._fill
        )
        return self._unflatten_and_insert_image_or_video(flat_inputs_with_spec, image_or_video)


class AugMix(_AutoAugmentBase):
    r"""AugMix data augmentation method based on
    `"AugMix: A Simple Data Processing Method to Improve Robustness and Uncertainty" <https://arxiv.org/abs/1912.02781>`_.

    This transformation works on images and videos only.

    If the input is :class:`torch.Tensor`, it should be of type ``torch.uint8``, and it is expected
    to have [..., 1 or 3, H, W] shape, where ... means an arbitrary number of leading dimensions.
    If img is PIL Image, it is expected to be in mode "L" or "RGB".

    Args:
        severity (int, optional): The severity of base augmentation operators. Default is ``3``.
        mixture_width (int, optional): The number of augmentation chains. Default is ``3``.
        chain_depth (int, optional): The depth of augmentation chains. A negative value denotes stochastic depth sampled from the interval [1, 3].
            Default is ``-1``.
        alpha (float, optional): The hyperparameter for the probability distributions. Default is ``1.0``.
        all_ops (bool, optional): Use all operations (including brightness, contrast, color and sharpness). Default is ``True``.
        interpolation (InterpolationMode, optional): Desired interpolation enum defined by
            :class:`torchvision.transforms.InterpolationMode`. Default is ``InterpolationMode.NEAREST``.
            If input is Tensor, only ``InterpolationMode.NEAREST``, ``InterpolationMode.BILINEAR`` are supported.
        fill (sequence or number, optional): Pixel fill value for the area outside the transformed
            image. If given a number, the value is used for all bands respectively.
    """

    _v1_transform_cls = _transforms.AugMix

    _PARTIAL_AUGMENTATION_SPACE = {
        "ShearX": (lambda num_bins, height, width: torch.linspace(0.0, 0.3, num_bins), True),
        "ShearY": (lambda num_bins, height, width: torch.linspace(0.0, 0.3, num_bins), True),
        "TranslateX": (lambda num_bins, height, width: torch.linspace(0.0, width / 3.0, num_bins), True),
        "TranslateY": (lambda num_bins, height, width: torch.linspace(0.0, height / 3.0, num_bins), True),
        "Rotate": (lambda num_bins, height, width: torch.linspace(0.0, 30.0, num_bins), True),
        "Posterize": (
            lambda num_bins, height, width: (4 - (torch.arange(num_bins) / ((num_bins - 1) / 4))).round().int(),
            False,
        ),
        "Solarize": (lambda num_bins, height, width: torch.linspace(1.0, 0.0, num_bins), False),
        "AutoContrast": (lambda num_bins, height, width: None, False),
        "Equalize": (lambda num_bins, height, width: None, False),
    }
    _AUGMENTATION_SPACE: dict[str, tuple[Callable[[int, int, int], Optional[torch.Tensor]], bool]] = {
        **_PARTIAL_AUGMENTATION_SPACE,
        "Brightness": (lambda num_bins, height, width: torch.linspace(0.0, 0.9, num_bins), True),
        "Color": (lambda num_bins, height, width: torch.linspace(0.0, 0.9, num_bins), True),
        "Contrast": (lambda num_bins, height, width: torch.linspace(0.0, 0.9, num_bins), True),
        "Sharpness": (lambda num_bins, height, width: torch.linspace(0.0, 0.9, num_bins), True),
    }

    def __init__(
        self,
        severity: int = 3,
        mixture_width: int = 3,
        chain_depth: int = -1,
        alpha: float = 1.0,
        all_ops: bool = True,
        interpolation: Union[InterpolationMode, int] = InterpolationMode.BILINEAR,
        fill: Union[_FillType, dict[Union[type, str], _FillType]] = None,
    ) -> None:
        super().__init__(interpolation=interpolation, fill=fill)
        self._PARAMETER_MAX = 10
        if not (1 <= severity <= self._PARAMETER_MAX):
            raise ValueError(f"The severity must be between [1, {self._PARAMETER_MAX}]. Got {severity} instead.")
        self.severity = severity
        self.mixture_width = mixture_width
        self.chain_depth = chain_depth
        self.alpha = alpha
        self.all_ops = all_ops

    def _sample_dirichlet(self, params: torch.Tensor) -> torch.Tensor:
        # Must be on a separate method so that we can overwrite it in tests.
        return torch._sample_dirichlet(params)

    def forward(self, *inputs: Any) -> Any:
        flat_inputs_with_spec, orig_image_or_video = self._flatten_and_extract_image_or_video(inputs)
        height, width = get_size(orig_image_or_video)  # type: ignore[arg-type]

        if isinstance(orig_image_or_video, torch.Tensor):
            image_or_video = orig_image_or_video
        else:  # isinstance(inpt, PIL.Image.Image):
            image_or_video = F.pil_to_tensor(orig_image_or_video)

        augmentation_space = self._AUGMENTATION_SPACE if self.all_ops else self._PARTIAL_AUGMENTATION_SPACE

        orig_dims = list(image_or_video.shape)
        expected_ndim = 5 if isinstance(orig_image_or_video, tv_tensors.Video) else 4
        batch = image_or_video.reshape([1] * max(expected_ndim - image_or_video.ndim, 0) + orig_dims)
        batch_dims = [batch.size(0)] + [1] * (batch.ndim - 1)

        # Sample the beta weights for combining the original and augmented image or video. To get Beta, we use a
        # Dirichlet with 2 parameters. The 1st column stores the weights of the original and the 2nd the ones of
        # augmented image or video.
        m = self._sample_dirichlet(
            torch.tensor([self.alpha, self.alpha], device=batch.device).expand(batch_dims[0], -1)
        )

        # Sample the mixing weights and combine them with the ones sampled from Beta for the augmented images or videos.
        combined_weights = self._sample_dirichlet(
            torch.tensor([self.alpha] * self.mixture_width, device=batch.device).expand(batch_dims[0], -1)
        ) * m[:, 1].reshape([batch_dims[0], -1])

        mix = m[:, 0].reshape(batch_dims) * batch
        for i in range(self.mixture_width):
            aug = batch
            depth = self.chain_depth if self.chain_depth > 0 else int(torch.randint(low=1, high=4, size=(1,)).item())
            for _ in range(depth):
                transform_id, (magnitudes_fn, signed) = self._get_random_item(augmentation_space)

                magnitudes = magnitudes_fn(self._PARAMETER_MAX, height, width)
                if magnitudes is not None:
                    magnitude = float(magnitudes[int(torch.randint(self.severity, ()))])
                    if signed and torch.rand(()) <= 0.5:
                        magnitude *= -1
                else:
                    magnitude = 0.0

                aug = self._apply_image_or_video_transform(aug, transform_id, magnitude, interpolation=self.interpolation, fill=self._fill)  # type: ignore[assignment]
            mix.add_(combined_weights[:, i].reshape(batch_dims) * aug)
        mix = mix.reshape(orig_dims).to(dtype=image_or_video.dtype)

        if isinstance(orig_image_or_video, (tv_tensors.Image, tv_tensors.Video)):
            mix = tv_tensors.wrap(mix, like=orig_image_or_video)
        elif isinstance(orig_image_or_video, PIL.Image.Image):
            mix = F.to_pil_image(mix)

        return self._unflatten_and_insert_image_or_video(flat_inputs_with_spec, mix)<|MERGE_RESOLUTION|>--- conflicted
+++ resolved
@@ -46,13 +46,8 @@
     def _flatten_and_extract_image_or_video(
         self,
         inputs: Any,
-<<<<<<< HEAD
-        unsupported_types: Tuple[Type, ...] = (tv_tensors.BoundingBoxes, tv_tensors.Mask, tv_tensors.KeyPoints),
-    ) -> Tuple[Tuple[List[Any], TreeSpec, int], ImageOrVideo]:
-=======
-        unsupported_types: tuple[type, ...] = (tv_tensors.BoundingBoxes, tv_tensors.Mask),
+        unsupported_types: tuple[type, ...] = (tv_tensors.BoundingBoxes, tv_tensors.Mask, tv_tensors.KeyPoints),
     ) -> tuple[tuple[list[Any], TreeSpec, int], ImageOrVideo]:
->>>>>>> 5f03dc52
         flat_inputs, spec = tree_flatten(inputs if len(inputs) > 1 else inputs[0])
         needs_transform_list = self._needs_transform_list(flat_inputs)
 
